--- conflicted
+++ resolved
@@ -4,11 +4,8 @@
 
     <groupId>com.github.almasb</groupId>
     <artifactId>fxgl-framework</artifactId>
-<<<<<<< HEAD
-    <version>1M-SNAPSHOT</version>
-=======
     <version>0.4.4-SNAPSHOT</version>
->>>>>>> 1b3b4048
+    
     <packaging>pom</packaging>
 
     <name>${project.groupId}:${project.artifactId}</name>
