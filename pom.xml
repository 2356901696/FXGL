<project xmlns="http://maven.apache.org/POM/4.0.0" xmlns:xsi="http://www.w3.org/2001/XMLSchema-instance"
         xsi:schemaLocation="http://maven.apache.org/POM/4.0.0 http://maven.apache.org/xsd/maven-4.0.0.xsd">
    <modelVersion>4.0.0</modelVersion>

    <groupId>com.github.almasb</groupId>
<<<<<<< HEAD
    <artifactId>fxgl</artifactId>
    <version>0.2.9</version>
=======
    <artifactId>FXGL</artifactId>
    <version>0.2.8</version>
>>>>>>> 762818fa
    <packaging>jar</packaging>

    <name>${project.groupId}:${project.artifactId}</name>
    <description>JavaFX Game Development Framework</description>
    <url>http://almasb.github.io/FXGL/</url>
<<<<<<< HEAD

    <issueManagement>
        <url>https://github.com/AlmasB/FXGL/issues</url>
        <system>GitHub Issues</system>
    </issueManagement>

    <licenses>
        <license>
            <name>MIT License</name>
            <url>http://www.opensource.org/licenses/mit-license.php</url>
            <distribution>repo</distribution>
        </license>
    </licenses>

    <scm>
        <url>https://github.com/AlmasB/FXGL</url>
        <connection>scm:git:git://github.com/AlmasB/FXGL.git</connection>
        <developerConnection>scm:git:git@github.com:AlmasB/FXGL.git</developerConnection>
    </scm>

    <developers>
        <developer>
            <email>almaslvl@gmail.com</email>
            <name>Almas Baimagambetov</name>
            <url>https://github.com/AlmasB</url>
            <id>almasb</id>
        </developer>
    </developers>

    <distributionManagement>
        <snapshotRepository>
            <id>ossrh</id>
            <url>https://oss.sonatype.org/content/repositories/snapshots</url>
        </snapshotRepository>
    </distributionManagement>
=======
    
	<issueManagement>
		<url>https://github.com/AlmasB/FXGL/issues</url>
		<system>GitHub Issues</system>
	</issueManagement>
    
	<licenses>
		<license>
			<name>MIT License</name>
			<url>http://www.opensource.org/licenses/mit-license.php</url>
			<distribution>repo</distribution>
		</license>
	</licenses>
    
	<scm>
		<url>https://github.com/AlmasB/FXGL</url>
		<connection>scm:git:git://github.com/AlmasB/FXGL.git</connection>
		<developerConnection>scm:git:git@github.com:AlmasB/FXGL.git</developerConnection>
	</scm>
    
	<developers>
		<developer>
			<email>almaslvl@gmail.com</email>
			<name>Almas Baimagambetov</name>
			<url>https://github.com/AlmasB</url>
			<id>almasb</id>
		</developer>
	</developers>
>>>>>>> 762818fa

    <properties>
        <project.build.sourceEncoding>UTF-8</project.build.sourceEncoding>
        <source.version>1.8</source.version>

        <!-- plugins -->
        <maven.gpg.version>1.6</maven.gpg.version>
        <sonatype.nexus.staging.version>1.6.7</sonatype.nexus.staging.version>
        <maven.compiler.version>3.6.0</maven.compiler.version>
        <maven.enforcer.version>1.4.1</maven.enforcer.version>
        <maven.source.version>3.0.1</maven.source.version>
        <maven.javadoc.version>2.10.3</maven.javadoc.version>
        <!--<dokka.version>0.9.10</dokka.version>-->
        <maven.shade.version>2.4.3</maven.shade.version>
        <jacoco.version>0.7.8</jacoco.version>

        <!-- dependencies -->
        <kotlin.version>1.0.5</kotlin.version>
        <guice.version>4.0</guice.version>
        <jfxtras.version>8.0-r4</jfxtras.version>
        <controlsfx.version>8.40.12</controlsfx.version>
        <fxeventbus.version>1.0</fxeventbus.version>
        <ents.version>1.1.3</ents.version>
        <game.utils.version>0.0.4</game.utils.version>
        <jbox.version>2.3.3-fxgl</jbox.version>
        <astar.version>1.0.1</astar.version>
        <gdx.ai.version>1.8.3-fxgl</gdx.ai.version>
        <easyio.version>0.1.7</easyio.version>
        <jackson.version>2.8.5</jackson.version>
        <log4j.version>2.5</log4j.version>

        <junit.version>4.12</junit.version>
    </properties>

    <repositories>
        <repository>
            <id>jitpack.io</id>
            <url>https://jitpack.io</url>
        </repository>
    </repositories>

    <pluginRepositories>
        <pluginRepository>
            <id>jcenter</id>
            <name>JCenter</name>
            <url>https://jcenter.bintray.com/</url>
        </pluginRepository>
    </pluginRepositories>

    <dependencies>
        <dependency>
            <groupId>org.jetbrains.kotlin</groupId>
            <artifactId>kotlin-stdlib</artifactId>
            <version>${kotlin.version}</version>
        </dependency>

        <dependency>
            <groupId>com.google.inject</groupId>
            <artifactId>guice</artifactId>
            <version>${guice.version}</version>
        </dependency>

        <dependency>
            <groupId>org.jfxtras</groupId>
            <artifactId>jfxtras-window</artifactId>
            <version>${jfxtras.version}</version>
        </dependency>

        <dependency>
            <groupId>org.controlsfx</groupId>
            <artifactId>controlsfx</artifactId>
            <version>${controlsfx.version}</version>
        </dependency>

        <dependency>
            <groupId>com.github.AlmasB</groupId>
            <artifactId>FXEventBus</artifactId>
            <version>${fxeventbus.version}</version>
        </dependency>

        <dependency>
            <groupId>com.github.AlmasB</groupId>
            <artifactId>Ents</artifactId>
            <version>${ents.version}</version>
        </dependency>

        <dependency>
            <groupId>com.github.AlmasB</groupId>
            <artifactId>GameUtils</artifactId>
            <version>${game.utils.version}</version>
        </dependency>

        <dependency>
            <groupId>com.github.AlmasB</groupId>
            <artifactId>jbox2d</artifactId>
            <version>${jbox.version}</version>
        </dependency>

        <dependency>
            <groupId>com.github.AlmasB</groupId>
            <artifactId>AStar</artifactId>
            <version>${astar.version}</version>
        </dependency>

        <dependency>
            <groupId>com.github.AlmasB</groupId>
            <artifactId>EasyIO</artifactId>
            <version>${easyio.version}</version>
        </dependency>

        <dependency>
            <groupId>org.apache.logging.log4j</groupId>
            <artifactId>log4j-api</artifactId>
            <version>${log4j.version}</version>
        </dependency>

        <dependency>
            <groupId>org.apache.logging.log4j</groupId>
            <artifactId>log4j-core</artifactId>
            <version>${log4j.version}</version>
        </dependency>

        <dependency>
            <groupId>com.github.AlmasB</groupId>
            <artifactId>gdx-ai</artifactId>
            <version>${gdx.ai.version}</version>
        </dependency>

        <dependency>
            <groupId>com.fasterxml.jackson.core</groupId>
            <artifactId>jackson-databind</artifactId>
            <version>${jackson.version}</version>
        </dependency>

        <!-- test scope dependencies -->
        <dependency>
            <groupId>junit</groupId>
            <artifactId>junit</artifactId>
            <version>${junit.version}</version>
            <scope>test</scope>
        </dependency>
    </dependencies>

    <distributionManagement>
        <snapshotRepository>
            <id>ossrh</id>
            <url>https://oss.sonatype.org/content/repositories/snapshots</url>
        </snapshotRepository>
    </distributionManagement>
    
    <build>
        <sourceDirectory>src/main/java</sourceDirectory>

        <resources>
            <resource>
                <directory>src/main/resources</directory>
                <excludes>
                    <exclude>**/*.java</exclude>
                    <exclude>**/version.properties</exclude>
                </excludes>
            </resource>

            <resource>
                <directory>src/main/resources</directory>
                <filtering>true</filtering>
                <includes>
                    <include>**/version.properties</include>
                </includes>
            </resource>
        </resources>

        <plugins>
<<<<<<< HEAD

            <!-- Sign artifact using gpg -->
            <plugin>
                <groupId>org.apache.maven.plugins</groupId>
                <artifactId>maven-gpg-plugin</artifactId>
                <version>${maven.gpg.version}</version>
=======
            <!-- Artifact sign plugin -->
            <plugin>
                <groupId>org.apache.maven.plugins</groupId>
                <artifactId>maven-gpg-plugin</artifactId>
>>>>>>> 762818fa
                <executions>
                    <execution>
                        <id>sign-artifacts</id>
                        <phase>verify</phase>
                        <goals>
                            <goal>sign</goal>
                        </goals>
                    </execution>
                </executions>
            </plugin>
<<<<<<< HEAD

            <!-- Upload to sonatype nexus / maven central -->
            <plugin>
                <groupId>org.sonatype.plugins</groupId>
                <artifactId>nexus-staging-maven-plugin</artifactId>
                <version>${sonatype.nexus.staging.version}</version>
=======
            
            <plugin>
                <groupId>org.sonatype.plugins</groupId>
                <artifactId>nexus-staging-maven-plugin</artifactId>
                <version>1.6.7</version>
>>>>>>> 762818fa
                <extensions>true</extensions>
                <configuration>
                    <serverId>ossrh</serverId>
                    <nexusUrl>https://oss.sonatype.org/</nexusUrl>
                    <autoReleaseAfterClose>true</autoReleaseAfterClose>
                </configuration>
            </plugin>
<<<<<<< HEAD

            <!-- Compile java -->
=======
        
>>>>>>> 762818fa
            <plugin>
                <artifactId>maven-compiler-plugin</artifactId>
                <version>${maven.compiler.version}</version>
                <configuration>
                    <excludes> <!-- Do not include samples directory -->
                        <exclude>**/samples/*.java</exclude>
                    </excludes>
                    <source>${source.version}</source>
                    <target>${source.version}</target>
                </configuration>
            </plugin>

            <!-- Compile kotlin -->
            <plugin>
                <groupId>org.jetbrains.kotlin</groupId>
                <artifactId>kotlin-maven-plugin</artifactId>
                <version>${kotlin.version}</version>
                <executions>
                    <execution>
                        <id>compile</id>
                        <phase>process-sources</phase>
                        <goals>
                            <goal>compile</goal>
                        </goals>
                        <configuration>
                            <sourceDirs>
                                <source>src/main/kotlin</source>
                                <source>src/main/java</source>
                            </sourceDirs>
                        </configuration>
                    </execution>
                    <execution>
                        <id>test-compile</id>
                        <phase>process-test-sources</phase>
                        <goals>
                            <goal>test-compile</goal>
                        </goals>
                        <configuration>
                            <sourceDirs>
                                <source>src/test/kotlin</source>
                                <source>src/test/java</source>
                            </sourceDirs>
                        </configuration>
                    </execution>
                </executions>
            </plugin>

            <!-- Force check on compiler 1.8.0_101+ -->
            <plugin>
                <artifactId>maven-enforcer-plugin</artifactId>
                <version>${maven.enforcer.version}</version>
                <executions>
                    <execution>
                        <id>enforce-all</id>
                        <goals>
                            <goal>enforce</goal>
                        </goals>
                        <configuration>
                            <rules>
                                <DependencyConvergence/>
                                <requireJavaVersion>
                                    <version>[1.8.0-101,)</version>
                                </requireJavaVersion>
                            </rules>
                        </configuration>
                    </execution>
                </executions>
            </plugin>

            <!-- Create sources.jar -->
            <plugin>
                <groupId>org.apache.maven.plugins</groupId>
                <artifactId>maven-source-plugin</artifactId>
                <version>${maven.source.version}</version>
                <executions>
                    <execution>
                        <id>attach-sources</id>
                        <goals>
                            <goal>jar</goal>
                        </goals>
                    </execution>
                </executions>
            </plugin>

            <!-- Create javadoc.jar -->
            <plugin>
                <groupId>org.apache.maven.plugins</groupId>
                <artifactId>maven-javadoc-plugin</artifactId>
                <version>${maven.javadoc.version}</version>
                <executions>
                    <execution>
                        <id>attach-javadocs</id>
                        <goals>
                            <goal>jar</goal>
                        </goals>
                        <configuration> <!-- add this to disable checking -->
                            <additionalparam>-Xdoclint:none</additionalparam>
                            <!-- leave only errors and warning -->
                            <quiet>true</quiet>
                            <tags>
                                <tag>
                                    <name>defaultValue</name>
                                    <placement>a</placement>
                                    <head>Default Value:</head>
                                </tag>
                                <tag>
                                    <name>implNote</name>
                                    <placement>a</placement>
                                    <head>Implementation Note:</head>
                                </tag>
                                <tag>
                                    <name>warning</name>
                                    <placement>a</placement>
                                    <head>Warning:</head>
                                </tag>
                            </tags>
                        </configuration>
                    </execution>
                </executions>
            </plugin>

            <!-- This *should* allow us to merge javadoc and KDoc, unfortunately now it is missing tools.jar -->
            <!--<plugin>-->
                <!--<groupId>org.jetbrains.dokka</groupId>-->
                <!--<artifactId>dokka-maven-plugin</artifactId>-->
                <!--<version>${dokka.version}</version>-->
                <!--<executions>-->
                    <!--<execution>-->
                        <!--<id>attach-javadocs</id>-->
                        <!--<phase>package</phase>-->
                        <!--<goals>-->
                            <!--<goal>javadocJar</goal>-->
                        <!--</goals>-->
                    <!--</execution>-->
                <!--</executions>-->
            <!--</plugin>-->

            <!-- Create uber jar -->
            <plugin>
                <groupId>org.apache.maven.plugins</groupId>
                <artifactId>maven-shade-plugin</artifactId>
                <version>${maven.shade.version}</version>
                <configuration>
                    <outputFile>${project.build.directory}/${project.name}-${project.version}-uber.jar</outputFile>
                </configuration>
                <executions>
                    <!-- Run shade goal on package phase -->
                    <execution>
                        <phase>package</phase>
                        <goals>
                            <goal>shade</goal>
                        </goals>
                    </execution>
                </executions>
            </plugin>

            <!-- Generate test coverage reports -->
            <plugin>
                <groupId>org.jacoco</groupId>
                <artifactId>jacoco-maven-plugin</artifactId>
                <version>${jacoco.version}</version>
                <configuration>
                    <destFile>${project.build.directory}/coverage-reports/jacoco-unit.exec</destFile>
                    <dataFile>${project.build.directory}/coverage-reports/jacoco-unit.exec</dataFile>
                </configuration>
                <executions>
                    <execution>
                        <id>jacoco-initialize</id>
                        <goals>
                            <goal>prepare-agent</goal>
                        </goals>
                    </execution>
                    <execution>
                        <id>jacoco-site</id>
                        <phase>package</phase>
                        <goals>
                            <goal>report</goal>
                        </goals>
                    </execution>
                    <execution>
                        <id>report</id>
                        <phase>test</phase>
                        <goals>
                            <goal>report</goal>
                        </goals>
                    </execution>
                </executions>
            </plugin>
        </plugins>
    </build>
</project><|MERGE_RESOLUTION|>--- conflicted
+++ resolved
@@ -3,19 +3,13 @@
     <modelVersion>4.0.0</modelVersion>
 
     <groupId>com.github.almasb</groupId>
-<<<<<<< HEAD
     <artifactId>fxgl</artifactId>
     <version>0.2.9</version>
-=======
-    <artifactId>FXGL</artifactId>
-    <version>0.2.8</version>
->>>>>>> 762818fa
     <packaging>jar</packaging>
 
     <name>${project.groupId}:${project.artifactId}</name>
     <description>JavaFX Game Development Framework</description>
     <url>http://almasb.github.io/FXGL/</url>
-<<<<<<< HEAD
 
     <issueManagement>
         <url>https://github.com/AlmasB/FXGL/issues</url>
@@ -51,7 +45,6 @@
             <url>https://oss.sonatype.org/content/repositories/snapshots</url>
         </snapshotRepository>
     </distributionManagement>
-=======
     
 	<issueManagement>
 		<url>https://github.com/AlmasB/FXGL/issues</url>
@@ -80,7 +73,7 @@
 			<id>almasb</id>
 		</developer>
 	</developers>
->>>>>>> 762818fa
+
 
     <properties>
         <project.build.sourceEncoding>UTF-8</project.build.sourceEncoding>
@@ -253,19 +246,12 @@
         </resources>
 
         <plugins>
-<<<<<<< HEAD
 
             <!-- Sign artifact using gpg -->
             <plugin>
                 <groupId>org.apache.maven.plugins</groupId>
                 <artifactId>maven-gpg-plugin</artifactId>
                 <version>${maven.gpg.version}</version>
-=======
-            <!-- Artifact sign plugin -->
-            <plugin>
-                <groupId>org.apache.maven.plugins</groupId>
-                <artifactId>maven-gpg-plugin</artifactId>
->>>>>>> 762818fa
                 <executions>
                     <execution>
                         <id>sign-artifacts</id>
@@ -276,20 +262,17 @@
                     </execution>
                 </executions>
             </plugin>
-<<<<<<< HEAD
 
             <!-- Upload to sonatype nexus / maven central -->
             <plugin>
                 <groupId>org.sonatype.plugins</groupId>
                 <artifactId>nexus-staging-maven-plugin</artifactId>
                 <version>${sonatype.nexus.staging.version}</version>
-=======
-            
             <plugin>
                 <groupId>org.sonatype.plugins</groupId>
                 <artifactId>nexus-staging-maven-plugin</artifactId>
                 <version>1.6.7</version>
->>>>>>> 762818fa
+
                 <extensions>true</extensions>
                 <configuration>
                     <serverId>ossrh</serverId>
@@ -297,12 +280,9 @@
                     <autoReleaseAfterClose>true</autoReleaseAfterClose>
                 </configuration>
             </plugin>
-<<<<<<< HEAD
+
 
             <!-- Compile java -->
-=======
-        
->>>>>>> 762818fa
             <plugin>
                 <artifactId>maven-compiler-plugin</artifactId>
                 <version>${maven.compiler.version}</version>
